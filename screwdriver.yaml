# Copyright 2019, Oath Inc.
# Licensed under the terms of the Apache 2.0 license.  See the LICENSE file in the project root for terms

version: 4
shared:
    environment:
        CHANGELOG_FILENAME: docs/changelog.md
        DOCUMENTATION_DEBUG: False
        DOCUMENTATION_FORMATS: mkdocs
        PACKAGE_DIR: src
        PACKAGE_DIRECTORY: src
    steps:
        - presetup_deploy_keys: $BASE_PYTHON -m pip install -U .[documentation]
<<<<<<< HEAD
        - publish_packages: |
            $BASE_PYTHON -m pip install -U .
            $BASE_PYTHON -m screwdrivercd.packaging.publish_python
        - tag_release: $BASE_PYTHON -m screwdrivercd.repo.release
=======
>>>>>>> a5c8695a

jobs:
    validate_codestyle:
        template: python/validate_codestyle
        requires: [~commit, ~pr]

    validate_dependencies:
        template: python/validate_dependencies
        requires: [~commit, ~pr]

    validate_lint:
        template: python/validate_lint
        requires: [~commit, ~pr]

    validate_security:
        template: python/validate_security
        requires: [~commit, ~pr]

    validate_test:
        template: python/validate_unittest
        steps:
            - postupdate_version: |
                PACKAGE_VERSION="`meta get package.version`"
                echo $PACKAGE_VERSION
            - preend: meta set package.version "$PACKAGE_VERSION"
        requires: [~commit, ~pr]

    validate_type:
        template: python/validate_type
        requires: [~commit, ~pr]

    validate_documentation:
        template: python/documentation
        environment:
            DOCUMENTATION_PUBLISH: False
        requires: [~pr]

    generate_version:
        template: python/generate_version
        requires: [validate_test, validate_lint, validate_codestyle, validate_dependencies, validate_security, validate_type]

    publish_test_pypi:
        template: python/package_python
        environment:
            PUBLISH: True
            TWINE_REPOSITORY_URL: https://test.pypi.org/legacy/
        requires: [generate_version]

    verify_test_package:
        template: python/validate_pypi_package
        environment:
            PYPI_INDEX_URL: https://test.pypi.org/simple
        steps:
            - update_version: |
                PACKAGE_VERSION="`meta get package.version`"
                echo $PACKAGE_VERSION
            - preend: meta set package.version "$PACKAGE_VERSION"
        requires: [publish_test_pypi]

    publish_pypi:
        template: python/package_python
        environment:
            PUBLISH: True
        requires: [verify_test_package]

    publish_documentation:
        template: python/documentation
        requires: [publish_pypi]<|MERGE_RESOLUTION|>--- conflicted
+++ resolved
@@ -11,13 +11,6 @@
         PACKAGE_DIRECTORY: src
     steps:
         - presetup_deploy_keys: $BASE_PYTHON -m pip install -U .[documentation]
-<<<<<<< HEAD
-        - publish_packages: |
-            $BASE_PYTHON -m pip install -U .
-            $BASE_PYTHON -m screwdrivercd.packaging.publish_python
-        - tag_release: $BASE_PYTHON -m screwdrivercd.repo.release
-=======
->>>>>>> a5c8695a
 
 jobs:
     validate_codestyle:
