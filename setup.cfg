--- conflicted
+++ resolved
@@ -58,11 +58,7 @@
 	toml
 	twine
 	wheel
-<<<<<<< HEAD
 python_requires = >3.9
-=======
-python_requires = >=3.8
->>>>>>> 6f8c1cc3
 zip_safe = True
 
 [options.entry_points]
