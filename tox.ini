[config]
package_dir = src/screwdrivercd
package_name = screwdrivercd

[tox]
<<<<<<< HEAD
envlist = py39,py310,py311
=======
envlist = py38,py39,py310,py311
>>>>>>> 6f8c1cc3
skip_missing_interpreters = true

[testenv]
changedir = {toxinidir}
commands = 
	pytest -x --junitxml=pytest_{envname}.xml -o junit_suite_name={envname} --cov={[config]package_name} --cov-report=xml:coverage.xml --cov-report term-missing tests/
deps = 
	coverage
	six
	pytest
	pytest-cov
passenv = SSH_AUTH_SOCK.BUILD_NUMBER
extras = 
	test

[testenv:coverage]
commands = 
	coverage combine -a
	coverage report -m --skip-covered
deps = 
	coverage
	six
	pytest
	pytest-cov
skip_install = true

[testenv:lint_codestyle]
deps = 
	six
	pycodestyle
commands = {envpython} {envbindir}/pycodestyle {[config]package_dir}
extras = 
	pep8

[testenv:lint_pylint]
deps = 
	isort<=4.2.15
	six
	pylint
basepython = python3.6
commands = {envpython} {envbindir}/pylint --output-format=parseable {[config]package_dir}
passenv = SSH_AUTH_SOCK,BUILD_NUMBER
extras = 
	pylint

[testenv:lint_mypy]
deps = 
	mypy
	lxml
commands = 
	mypy --ignore-missing-imports --txt-report artifacts/mypy src/screwdrivercd
passenv = SSH_AUTH_SOCK,BUILD_NUMBER
extras = 
	mypy

[testenv:doc_build]
deps = 
	sphinx!=1.8.0
	sphinx_rtd_theme
	guzzle_sphinx_theme
	recommonmark
	sphinx_markdown_tables
commands = {envpython} -m screwdrivercd.documentation
passenv = SSH_AUTH_SOCK,BUILD_NUMBER
setenv =
	DOCUMENTATION_PUBLISH = False
extras =
	doc_build

[testenv:add_api_docs]
deps = 
	sphinx
commands = 
	{envpython} {envbindir}/sphinx-apidoc -T -e -M -o doc/source/ src "artifacts/*" "dist/*" "screwdriver/*" "scripts/*" setup.py "tests/*"
extras = 
	doc_build
passenv = SSH_AUTH_SOCK,BUILD_NUMBER

[pycodestyle]
ignore = E1,E2,E3,E4,E5,W293
max_line_length = 232
<|MERGE_RESOLUTION|>--- conflicted
+++ resolved
@@ -3,11 +3,7 @@
 package_name = screwdrivercd
 
 [tox]
-<<<<<<< HEAD
 envlist = py39,py310,py311
-=======
-envlist = py38,py39,py310,py311
->>>>>>> 6f8c1cc3
 skip_missing_interpreters = true
 
 [testenv]
